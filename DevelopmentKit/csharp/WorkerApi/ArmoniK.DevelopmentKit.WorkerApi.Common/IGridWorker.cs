// This file is part of the ArmoniK project
// 
// Copyright (C) ANEO, 2021-2021. All rights reserved.
//   W. Kirschenmann   <wkirschenmann@aneo.fr>
//   J. Gurhem         <jgurhem@aneo.fr>
//   D. Dubuc          <ddubuc@aneo.fr>
//   L. Ziane Khodja   <lzianekhodja@aneo.fr>
//   F. Lemaitre       <flemaitre@aneo.fr>
//   S. Djebbar        <sdjebbar@aneo.fr>
// 
// This program is free software: you can redistribute it and/or modify
// it under the terms of the GNU Affero General Public License as published
// by the Free Software Foundation, either version 3 of the License, or
// (at your option) any later version.
// 
// This program is distributed in the hope that it will be useful,
// but WITHOUT ANY WARRANTY; without even the implied warranty of
// MERCHANTABILITY or FITNESS FOR A PARTICULAR PURPOSE.  See the
// GNU Affero General Public License for more details.
// 
// You should have received a copy of the GNU Affero General Public License
// along with this program.  If not, see <http://www.gnu.org/licenses/>.

<<<<<<< HEAD
   Copyright (c) 2021-2021 ANEO.
     D. DUBUC (https://github.com/ddubuc)

   Licensed under the Apache License, Version 2.0 (the "License");
   you may not use this file except in compliance with the License.
   You may obtain a copy of the License at

       http://www.apache.org/licenses/LICENSE-2.0

   Unless required by applicable law or agreed to in writing, software
   distributed under the License is distributed on an "AS IS" BASIS,
   WITHOUT WARRANTIES OR CONDITIONS OF ANY KIND, either express or implied.
   See the License for the specific language governing permissions and
   limitations under the License.

*/
=======
using Grpc.Core;
>>>>>>> a4e4d208

using System.Collections.Generic;

using Microsoft.Extensions.Configuration;

using ArmoniK.Core.gRPC.V1;

namespace ArmoniK.DevelopmentKit.WorkerApi.Common
{
  public interface IGridWorker
  {
      public void Configure(IConfiguration configuration, IDictionary<string, string> clientOptions, AppsLoader appsLoader);
      public void InitializeSessionWorker(string sessionId);
      public byte[] Execute(string session, ComputeRequest request);
        
      public void SessionFinalize();
  }
}<|MERGE_RESOLUTION|>--- conflicted
+++ resolved
@@ -21,29 +21,13 @@
 // You should have received a copy of the GNU Affero General Public License
 // along with this program.  If not, see <http://www.gnu.org/licenses/>.
 
-<<<<<<< HEAD
-   Copyright (c) 2021-2021 ANEO.
-     D. DUBUC (https://github.com/ddubuc)
+using Grpc.Core;
 
-   Licensed under the Apache License, Version 2.0 (the "License");
-   you may not use this file except in compliance with the License.
-   You may obtain a copy of the License at
-
-       http://www.apache.org/licenses/LICENSE-2.0
-
-   Unless required by applicable law or agreed to in writing, software
-   distributed under the License is distributed on an "AS IS" BASIS,
-   WITHOUT WARRANTIES OR CONDITIONS OF ANY KIND, either express or implied.
-   See the License for the specific language governing permissions and
-   limitations under the License.
-
-*/
-=======
-using Grpc.Core;
->>>>>>> a4e4d208
-
+using System;
+using System.Collections;
 using System.Collections.Generic;
-
+using System.Threading.Tasks;
+using Google.Protobuf.Collections;
 using Microsoft.Extensions.Configuration;
 
 using ArmoniK.Core.gRPC.V1;
