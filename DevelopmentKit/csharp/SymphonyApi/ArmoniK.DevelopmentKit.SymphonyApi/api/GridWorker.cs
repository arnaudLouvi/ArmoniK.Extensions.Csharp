--- conflicted
+++ resolved
@@ -31,11 +31,7 @@
 
 using Serilog;
 using Serilog.Events;
-<<<<<<< HEAD
 using Serilog.Extensions.Logging;
-
-=======
->>>>>>> cb3ddb99
 #pragma warning disable CS1591
 
 namespace ArmoniK.DevelopmentKit.SymphonyApi
